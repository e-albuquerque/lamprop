--- conflicted
+++ resolved
@@ -1,13 +1,6 @@
 # -*- coding: utf-8 -*-
-<<<<<<< HEAD
-# Classes for fiber, matrix and lamina properties.
-#
-# Copyright © 2011 R.F. Smith <rsmith@xs4all.nl>. All rights reserved.
-# Time-stamp: <2011-07-06 23:45:18 rsmith>
-=======
 # Copyright © 2011,2012 R.F. Smith <rsmith@xs4all.nl>. All rights reserved.
 # $Date$
->>>>>>> f5d3dae3
 # 
 # Redistribution and use in source and binary forms, with or without
 # modification, are permitted provided that the following conditions
@@ -158,12 +151,6 @@
         self.cte_x = cte1*m2+cte2*n2
         self.cte_y = cte1*n2+cte2*m2
         self.cte_xy = 2*(cte1-cte2)*m*n
-<<<<<<< HEAD
-        # Assuming plane stress situation.
-        S11 = 1/self.E1; S12 = -self.v12/self.E1 # [1] p. 152, (4.5)
-        S22 = 1/self.E2; S66 = 1/self.G12; denum = S11*S22-S12*S12;
-        Q11 = S22/denum; Q12 = -S12/denum; Q22 = S11/denum; Q66 = 1/S66
-=======
         S11 = 1/self.E1  # Hyer:1998, p. 152, (4.5)
         S12 = -self.v12/self.E1
         S22 = 1/self.E2
@@ -173,7 +160,6 @@
         Q12 = -S12/denum
         Q22 = S11/denum
         Q66 = 1/S66
->>>>>>> f5d3dae3
         self.Q_11 = Q11*m4+2*(Q12+2*Q66)*n2*m2+Q22*n4
         QA = Q11-Q12-2*Q66
         QB = Q12-Q22+2*Q66
